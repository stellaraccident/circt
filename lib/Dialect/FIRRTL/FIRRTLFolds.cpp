//===- FIRRTLFolds.cpp - Implement folds and canonicalizations for ops ----===//
//
// Part of the LLVM Project, under the Apache License v2.0 with LLVM Exceptions.
// See https://llvm.org/LICENSE.txt for license information.
// SPDX-License-Identifier: Apache-2.0 WITH LLVM-exception
//
//===----------------------------------------------------------------------===//
//
// This file implement the folding and canonicalizations for FIRRTL ops.
//
//===----------------------------------------------------------------------===//

#include "circt/Dialect/FIRRTL/FIRRTLOps.h"
#include "circt/Support/LLVM.h"
#include "mlir/Dialect/CommonFolders.h"
#include "mlir/IR/Matchers.h"
#include "mlir/IR/PatternMatch.h"

// Declarative canonicalization patterns
namespace circt {
namespace firrtl {
namespace patterns {
#include "circt/Dialect/FIRRTL/Canonicalization.h.inc"
} // namespace patterns
} // namespace firrtl
} // namespace circt

using namespace circt;
using namespace firrtl;

using mlir::constFoldBinaryOp;

static Attribute getIntAttr(const APInt &value, MLIRContext *context) {
  return IntegerAttr::get(IntegerType::get(context, value.getBitWidth()),
                          value);
}

namespace {
struct ConstantIntMatcher {
  APInt &value;
  ConstantIntMatcher(APInt &value) : value(value) {}
  bool match(Operation *op) {
    if (auto cst = dyn_cast<ConstantOp>(op)) {
      value = cst.value();
      return true;
    }
    return false;
  }
};
} // end anonymous namespace

static inline ConstantIntMatcher m_FConstant(APInt &value) {
  return ConstantIntMatcher(value);
}

/// Implicitly replace the operand to a constant folding operation with a const
/// 0 in case the operand is non-constant but has a bit width 0.
///
/// This makes constant folding significantly easier, as we can simply pass the
/// operands to an operation through this function to appropriately replace any
/// zero-width dynamic values with a constant of value 0.
static IntegerAttr elideZeroWidthFoldOperand(Value operand,
                                             Attribute foldOperand) {
  if (foldOperand) {
    return foldOperand.dyn_cast<IntegerAttr>();
  } else if (auto type = operand.getType().dyn_cast<IntType>()) {
    if (type.getWidth() == 0)
      return IntegerAttr::get(IntegerType::get(operand.getContext(), 1),
                              APInt());
  }
  return {};
}

/// Check if the operands and results of \p op are of integer type and with
/// known bitwidth. Can be used to determine if any fold is legal.
static bool hasKnownWidths(Operation *op) {
  auto resTy = op->getResultTypes().front().cast<FIRRTLType>();
  // The result must be of integer type and the bitwidth must be known and
  // non-zero. Unkown bitwidths are handled after width inference.
  if (!resTy.isa<IntType>() || resTy.getBitWidthOrSentinel() <= 0)
    return false;

  for (auto opTy : op->getOperandTypes()) {
    auto ty = opTy.cast<FIRRTLType>();
    // Operand bitwidth must be known. Unkown bitwidths are handled after width
    // inference.
    if (ty.getBitWidthOrSentinel() == -1)
      return false;
  }
  return true;
}

/// Applies the constant folding function `calculate` to the given operands.
///
/// Sign or zero extends the operands appropriately to the bitwidth of the
/// result type if \p useDstWidth is true, else to the larger of the two operand
/// bit widths and depending on whether the operation is to be performed on
/// signed or unsigned operands.
template <class DstTy>
static Attribute
constFoldFIRRTLBinaryOp(Operation *op, ArrayRef<Attribute> operands,
                        const function_ref<DstTy(APInt, APInt)> &calculate,
                        bool useDstWidth = false) {
  assert(operands.size() == 2 && "binary op takes two operands");
  if (!hasKnownWidths(op) && useDstWidth)
    return {};
  IntegerAttr lhs = elideZeroWidthFoldOperand(op->getOperand(0), operands[0]);
  IntegerAttr rhs = elideZeroWidthFoldOperand(op->getOperand(1), operands[1]);
  if (!lhs || !rhs)
    return {};
  auto dstType = op->getResultTypes().front().cast<IntType>();
  auto dstWidth = dstType.getBitWidthOrSentinel();
  auto commonWidth = useDstWidth
                         ? dstWidth
                         : std::max<int32_t>(lhs.getValue().getBitWidth(),
                                             rhs.getValue().getBitWidth());
  auto extOrSelf =
      dstType.isUnsigned() ? &APInt::zextOrTrunc : &APInt::sextOrTrunc;
  return IntegerAttr::get(IntegerType::get(lhs.getContext(), dstWidth),
                          calculate((lhs.getValue().*extOrSelf)(commonWidth),
                                    (rhs.getValue().*extOrSelf)(commonWidth)));
}

/// Get the largest unsigned value of a given bit width. Returns a 1-bit zero
/// value if `bitWidth` is 0.
static APInt getMaxUnsignedValue(unsigned bitWidth) {
  return bitWidth > 0 ? APInt::getMaxValue(bitWidth) : APInt();
}

/// Get the smallest signed value of a given bit width. Returns a 1-bit zero
/// value if `bitWidth` is 0.
static APInt getMinSignedValue(unsigned bitWidth) {
  return bitWidth > 0 ? APInt::getSignedMinValue(bitWidth) : APInt();
}

/// Get the largest signed value of a given bit width. Returns a 1-bit zero
/// value if `bitWidth` is 0.
static APInt getMaxSignedValue(unsigned bitWidth) {
  return bitWidth > 0 ? APInt::getSignedMaxValue(bitWidth) : APInt();
}

//===----------------------------------------------------------------------===//
// Fold Hooks
//===----------------------------------------------------------------------===//

OpFoldResult ConstantOp::fold(ArrayRef<Attribute> operands) {
  assert(operands.empty() && "constant has no operands");
  return valueAttr();
}

//===----------------------------------------------------------------------===//
// Binary Operators
//===----------------------------------------------------------------------===//

OpFoldResult AddPrimOp::fold(ArrayRef<Attribute> operands) {
  /// Any folding here requires a bitwidth extension.

  /// If both operands are constant, and the result is integer with known
  /// widths, then perform constant folding. Cannot use constFoldBinaryOp, since
  /// the width of the constant is different from operands.
  return constFoldFIRRTLBinaryOp<APInt>(
      *this, operands, [=](APInt a, APInt b) { return a + b; }, true);
  return {};
}

OpFoldResult SubPrimOp::fold(ArrayRef<Attribute> operands) {
  return constFoldFIRRTLBinaryOp<APInt>(
      *this, operands, [=](APInt a, APInt b) { return a - b; }, true);
  return {};
}

OpFoldResult MulPrimOp::fold(ArrayRef<Attribute> operands) {
  return constFoldFIRRTLBinaryOp<APInt>(
      *this, operands, [=](APInt a, APInt b) { return a * b; }, true);
  return {};
}

OpFoldResult DivPrimOp::fold(ArrayRef<Attribute> operands) {
  APInt value;

  /// div(x, x) -> 1
  ///
  /// Division by zero is undefined in the FIRRTL specification. This
  /// fold exploits that fact to optimize self division to one.
  if (lhs() == rhs()) {
    auto width = getType().getWidthOrSentinel();
    if (width == -1)
      width = 2;
    if (width != 0)
      return IntegerAttr::get(IntegerType::get(getContext(), width), 1);
  }

  /// div(x, 1) -> x : (uint, uint) -> uint
  ///
  /// UInt division by one returns the numerator. SInt division can't
  /// be folded here because it increases the return type bitwidth by
  /// one and requires sign extension (a new op).
  if (matchPattern(rhs(), m_FConstant(value)) && value.isOneValue() &&
      lhs().getType() == getType())
    return lhs();

  return {};
}

OpFoldResult RemPrimOp::fold(ArrayRef<Attribute> operands) { return {}; }

// TODO: Move to DRR.
OpFoldResult AndPrimOp::fold(ArrayRef<Attribute> operands) {
  APInt value;

  /// and(x, 0) -> 0
  if (matchPattern(rhs(), m_FConstant(value)) && value.isNullValue() &&
      rhs().getType() == getType())
    return rhs();

  /// and(x, -1) -> x
  if (matchPattern(rhs(), m_FConstant(value)) && value.isAllOnesValue() &&
      lhs().getType() == getType() && rhs().getType() == getType())
    return lhs();

  /// and(x, x) -> x
  if (lhs() == rhs() && rhs().getType() == getType())
    return rhs();

  return constFoldBinaryOp<IntegerAttr>(operands,
                                        [](APInt a, APInt b) { return a & b; });
}

OpFoldResult OrPrimOp::fold(ArrayRef<Attribute> operands) {
  APInt value;

  /// or(x, 0) -> x
  if (matchPattern(rhs(), m_FConstant(value)) && value.isNullValue() &&
      lhs().getType() == getType())
    return lhs();

  /// or(x, -1) -> -1
  if (matchPattern(rhs(), m_FConstant(value)) && value.isAllOnesValue() &&
      rhs().getType() == getType() && lhs().getType() == getType())
    return rhs();

  /// or(x, x) -> x
  if (lhs() == rhs() && rhs().getType() == getType())
    return rhs();

  return constFoldBinaryOp<IntegerAttr>(operands,
                                        [](APInt a, APInt b) { return a | b; });
}

OpFoldResult XorPrimOp::fold(ArrayRef<Attribute> operands) {
  APInt value;

  /// xor(x, 0) -> x
  if (matchPattern(rhs(), m_FConstant(value)) && value.isNullValue() &&
      lhs().getType() == getType())
    return lhs();

  /// xor(x, x) -> 0
  if (lhs() == rhs()) {
    auto width = abs(getType().getWidthOrSentinel());
    if (width != 0) // We cannot create a zero bit APInt.
      return getIntAttr(APInt(width, 0), getContext());
  }

  return constFoldBinaryOp<IntegerAttr>(operands,
                                        [](APInt a, APInt b) { return a ^ b; });
}

void LEQPrimOp::getCanonicalizationPatterns(RewritePatternSet &results,
                                            MLIRContext *context) {
  results.insert<patterns::LEQWithConstLHS>(context);
}

OpFoldResult LEQPrimOp::fold(ArrayRef<Attribute> operands) {
  APInt value;
  bool isUnsigned = lhs().getType().isa<UIntType>();

  // leq(x, x) -> 1
  if (lhs() == rhs())
    return getIntAttr(APInt(1, 1), getContext());

  // Comparison against constant outside type bounds.
  if (auto width = lhs().getType().cast<IntType>().getWidth()) {
    if (matchPattern(rhs(), m_FConstant(value))) {
      auto commonWidth = std::max<int32_t>(*width, value.getBitWidth());
      commonWidth = std::max(commonWidth, 1);

      // leq(x, const) -> 0 where const < minValue of the unsigned type of x
      // This can never occur since const is unsigned and cannot be less than 0.

      // leq(x, const) -> 0 where const < minValue of the signed type of x
      if (!isUnsigned &&
          value.sextOrSelf(commonWidth)
              .slt(getMinSignedValue(*width).sextOrSelf(commonWidth)))
        return getIntAttr(APInt(1, 0), getContext());

      // leq(x, const) -> 1 where const >= maxValue of the unsigned type of x
      if (isUnsigned &&
          value.zextOrSelf(commonWidth)
              .uge(getMaxUnsignedValue(*width).zextOrSelf(commonWidth)))
        return getIntAttr(APInt(1, 1), getContext());

      // leq(x, const) -> 1 where const >= maxValue of the signed type of x
      if (!isUnsigned &&
          value.sextOrSelf(commonWidth)
              .sge(getMaxSignedValue(*width).sextOrSelf(commonWidth)))
        return getIntAttr(APInt(1, 1), getContext());
    }
  }

  return constFoldFIRRTLBinaryOp<bool>(*this, operands, [=](APInt a, APInt b) {
    return isUnsigned ? a.ule(b) : a.sle(b);
  });
}

void LTPrimOp::getCanonicalizationPatterns(RewritePatternSet &results,
                                           MLIRContext *context) {
  results.insert<patterns::LTWithConstLHS>(context);
}

OpFoldResult LTPrimOp::fold(ArrayRef<Attribute> operands) {
  APInt value;
  bool isUnsigned = lhs().getType().isa<UIntType>();

  // lt(x, x) -> 0
  if (lhs() == rhs())
    return getIntAttr(APInt(1, 0), getContext());

  // lt(x, 0) -> 0 when x is unsigned
  if (matchPattern(rhs(), m_FConstant(value))) {
    if (value.isNullValue() && lhs().getType().isa<UIntType>())
      return getIntAttr(APInt(1, 0), getContext());
  }

  // Comparison against constant outside type bounds.
  if (auto width = lhs().getType().cast<IntType>().getWidth()) {
    if (matchPattern(rhs(), m_FConstant(value))) {
      auto commonWidth = std::max<int32_t>(*width, value.getBitWidth());
      commonWidth = std::max(commonWidth, 1);

      // lt(x, const) -> 0 where const <= minValue of the unsigned type of x
      // Handled explicitly above.

      // lt(x, const) -> 0 where const <= minValue of the signed type of x
      if (!isUnsigned &&
          value.sextOrSelf(commonWidth)
              .sle(getMinSignedValue(*width).sextOrSelf(commonWidth)))
        return getIntAttr(APInt(1, 0), getContext());

      // lt(x, const) -> 1 where const > maxValue of the unsigned type of x
      if (isUnsigned &&
          value.zextOrSelf(commonWidth)
              .ugt(getMaxUnsignedValue(*width).zextOrSelf(commonWidth)))
        return getIntAttr(APInt(1, 1), getContext());

      // lt(x, const) -> 1 where const > maxValue of the signed type of x
      if (!isUnsigned &&
          value.sextOrSelf(commonWidth)
              .sgt(getMaxSignedValue(*width).sextOrSelf(commonWidth)))
        return getIntAttr(APInt(1, 1), getContext());
    }
  }

  return constFoldFIRRTLBinaryOp<bool>(*this, operands, [=](APInt a, APInt b) {
    return isUnsigned ? a.ult(b) : a.slt(b);
  });
}

void GEQPrimOp::getCanonicalizationPatterns(RewritePatternSet &results,
                                            MLIRContext *context) {
  results.insert<patterns::GEQWithConstLHS>(context);
}

OpFoldResult GEQPrimOp::fold(ArrayRef<Attribute> operands) {
  APInt value;
  bool isUnsigned = lhs().getType().isa<UIntType>();

  // geq(x, x) -> 1
  if (lhs() == rhs())
    return getIntAttr(APInt(1, 1), getContext());

  // geq(x, 0) -> 1 when x is unsigned
  if (matchPattern(rhs(), m_FConstant(value))) {
    if (value.isNullValue() && lhs().getType().isa<UIntType>())
      return getIntAttr(APInt(1, 1), getContext());
  }

  // Comparison against constant outside type bounds.
  if (auto width = lhs().getType().cast<IntType>().getWidth()) {
    if (matchPattern(rhs(), m_FConstant(value))) {
      auto commonWidth = std::max<int32_t>(*width, value.getBitWidth());
      commonWidth = std::max(commonWidth, 1);

      // geq(x, const) -> 0 where const > maxValue of the unsigned type of x
      if (isUnsigned &&
          value.zextOrSelf(commonWidth)
              .ugt(getMaxUnsignedValue(*width).zextOrSelf(commonWidth)))
        return getIntAttr(APInt(1, 0), getContext());

      // geq(x, const) -> 0 where const > maxValue of the signed type of x
      if (!isUnsigned &&
          value.sextOrSelf(commonWidth)
              .sgt(getMaxSignedValue(*width).sextOrSelf(commonWidth)))
        return getIntAttr(APInt(1, 0), getContext());

      // geq(x, const) -> 1 where const <= minValue of the unsigned type of x
      // Handled explicitly above.

      // geq(x, const) -> 1 where const <= minValue of the signed type of x
      if (!isUnsigned &&
          value.sextOrSelf(commonWidth)
              .sle(getMinSignedValue(*width).sextOrSelf(commonWidth)))
        return getIntAttr(APInt(1, 1), getContext());
    }
  }

  return constFoldFIRRTLBinaryOp<bool>(*this, operands, [=](APInt a, APInt b) {
    return isUnsigned ? a.uge(b) : a.sge(b);
  });
}

void GTPrimOp::getCanonicalizationPatterns(RewritePatternSet &results,
                                           MLIRContext *context) {
  results.insert<patterns::GTWithConstLHS>(context);
}

OpFoldResult GTPrimOp::fold(ArrayRef<Attribute> operands) {
  APInt value;
  bool isUnsigned = lhs().getType().isa<UIntType>();

  // gt(x, x) -> 0
  if (lhs() == rhs())
    return getIntAttr(APInt(1, 0), getContext());

  // Comparison against constant outside type bounds.
  if (auto width = lhs().getType().cast<IntType>().getWidth()) {
    if (matchPattern(rhs(), m_FConstant(value))) {
      auto commonWidth = std::max<int32_t>(*width, value.getBitWidth());
      commonWidth = std::max(commonWidth, 1);

      // gt(x, const) -> 0 where const >= maxValue of the unsigned type of x
      if (isUnsigned &&
          value.zextOrSelf(commonWidth)
              .uge(getMaxUnsignedValue(*width).zextOrSelf(commonWidth)))
        return getIntAttr(APInt(1, 0), getContext());

      // gt(x, const) -> 0 where const >= maxValue of the signed type of x
      if (!isUnsigned &&
          value.sextOrSelf(commonWidth)
              .sge(getMaxSignedValue(*width).sextOrSelf(commonWidth)))
        return getIntAttr(APInt(1, 0), getContext());

      // gt(x, const) -> 1 where const < minValue of the unsigned type of x
      // This can never occur since const is unsigned and cannot be less than 0.

      // gt(x, const) -> 1 where const < minValue of the signed type of x
      if (!isUnsigned &&
          value.sextOrSelf(commonWidth)
              .slt(getMinSignedValue(*width).sextOrSelf(commonWidth)))
        return getIntAttr(APInt(1, 1), getContext());
    }
  }

  return constFoldFIRRTLBinaryOp<bool>(*this, operands, [=](APInt a, APInt b) {
    return isUnsigned ? a.ugt(b) : a.sgt(b);
  });
}

OpFoldResult EQPrimOp::fold(ArrayRef<Attribute> operands) {
  APInt value;

  // eq(x, x) -> 1
  if (lhs() == rhs())
    return getIntAttr(APInt(1, 1), getContext());

  if (matchPattern(rhs(), m_FConstant(value))) {
    /// eq(x, 1) -> x when x is 1 bit.
    /// TODO: Support SInt<1> on the LHS etc.
    if (value.isAllOnesValue() && lhs().getType() == getType() &&
        rhs().getType() == getType())
      return lhs();

    /// TODO: eq(x, 0) -> not(x) when x is 1 bit.
    /// TODO: eq(x, 0) -> not(orr(x)) when x is >1 bit
    /// TODO: eq(x, ~0) -> andr(x)) when x is >1 bit
  }

  return constFoldFIRRTLBinaryOp<bool>(
      *this, operands, [=](APInt a, APInt b) { return a.eq(b); });
}

OpFoldResult NEQPrimOp::fold(ArrayRef<Attribute> operands) {
  APInt value;

  // neq(x, x) -> 0
  if (lhs() == rhs())
    return getIntAttr(APInt(1, 0), getContext());

  if (matchPattern(rhs(), m_FConstant(value))) {
    /// neq(x, 0) -> x when x is 1 bit.
    /// TODO: Support SInt<1> on the LHS etc.
    if (value.isNullValue() && lhs().getType() == getType() &&
        rhs().getType() == getType())
      return lhs();

    /// TODO: neq(x, 0) -> not(orr(x)) when x is >1 bit
    /// TODO: neq(x, 1) -> not(x) when x is 1 bit.
    /// TODO: neq(x, ~0) -> andr(x)) when x is >1 bit
  }

  return constFoldFIRRTLBinaryOp<bool>(
      *this, operands, [=](APInt a, APInt b) { return a.ne(b); });
}

OpFoldResult CatPrimOp::fold(ArrayRef<Attribute> operands) { return {}; }

OpFoldResult DShlPrimOp::fold(ArrayRef<Attribute> operands) { return {}; }

OpFoldResult DShlwPrimOp::fold(ArrayRef<Attribute> operands) { return {}; }

OpFoldResult DShrPrimOp::fold(ArrayRef<Attribute> operands) { return {}; }

OpFoldResult ValidIfPrimOp::fold(ArrayRef<Attribute> operands) {
  // Fold all validIf(x, y) -> y for now. This replicates what the Scala FIRRTL
  // compiler does in all relevant cases.
  return rhs();
}

//===----------------------------------------------------------------------===//
// Unary Operators
//===----------------------------------------------------------------------===//

OpFoldResult AsSIntPrimOp::fold(ArrayRef<Attribute> operands) {
  if (auto attr = operands[0].dyn_cast_or_null<IntegerAttr>())
    return getIntAttr(attr.getValue(), getContext());
  return {};
}

OpFoldResult AsUIntPrimOp::fold(ArrayRef<Attribute> operands) {
  if (auto attr = operands[0].dyn_cast_or_null<IntegerAttr>())
    return getIntAttr(attr.getValue(), getContext());
  return {};
}

//===----------------------------------------------------------------------===//
// Other Operators
//===----------------------------------------------------------------------===//

LogicalResult CatPrimOp::canonicalize(CatPrimOp op, PatternRewriter &rewriter) {
  // cat(bits(x, ...), bits(x, ...)) -> bits(x ...) when the two ...'s are
  // consequtive in the input.
  if (auto lhsBits = dyn_cast_or_null<BitsPrimOp>(op.lhs().getDefiningOp())) {
    if (auto rhsBits = dyn_cast_or_null<BitsPrimOp>(op.rhs().getDefiningOp())) {
      if (lhsBits.input() == rhsBits.input() &&
          lhsBits.lo() - 1 == rhsBits.hi()) {
        rewriter.replaceOpWithNewOp<BitsPrimOp>(
            op, op.getType(), lhsBits.input(), lhsBits.hi(), rhsBits.lo());
        return success();
      }
    }
  }
  return failure();
}

OpFoldResult BitsPrimOp::fold(ArrayRef<Attribute> operands) {
  auto inputType = input().getType().cast<FIRRTLType>();
  // If we are extracting the entire input, then return it.
  if (inputType == getType() &&
      inputType.cast<IntType>().getWidthOrSentinel() != -1)
    return input();

  // Constant fold.
  APInt value;
  if (inputType.cast<IntType>().hasWidth() &&
      matchPattern(input(), m_FConstant(value)))
    return getIntAttr(value.lshr(lo()).truncOrSelf(hi() - lo() + 1),
                      getContext());

  return {};
}

LogicalResult BitsPrimOp::canonicalize(BitsPrimOp op,
                                       PatternRewriter &rewriter) {
  auto inputOp = op.input().getDefiningOp();
  // bits(bits(x, ...), ...) -> bits(x, ...).
  if (auto innerBits = dyn_cast_or_null<BitsPrimOp>(inputOp)) {
    auto newLo = op.lo() + innerBits.lo();
    auto newHi = newLo + op.hi() - op.lo();
    rewriter.replaceOpWithNewOp<BitsPrimOp>(op, innerBits.input(), newHi,
                                            newLo);
    return success();
  }
  return failure();
}

/// Replace the specified operation with a 'bits' op from the specified hi/lo
/// bits.  Insert a cast to handle the case where the original operation
/// returned a signed integer.
static void replaceWithBits(Operation *op, Value value, unsigned hiBit,
                            unsigned loBit, PatternRewriter &rewriter) {
  auto resType = op->getResult(0).getType().cast<IntType>();
  if (value.getType().cast<IntType>().getWidth() != resType.getWidth())
    value = rewriter.create<BitsPrimOp>(op->getLoc(), value, hiBit, loBit);

  if (resType.isSigned() && !value.getType().cast<IntType>().isSigned()) {
    value = rewriter.createOrFold<AsSIntPrimOp>(op->getLoc(), resType, value);
  } else if (resType.isUnsigned() &&
             !value.getType().cast<IntType>().isUnsigned()) {
    value = rewriter.createOrFold<AsUIntPrimOp>(op->getLoc(), resType, value);
  }
  rewriter.replaceOp(op, value);
}

LogicalResult HeadPrimOp::canonicalize(HeadPrimOp op,
                                       PatternRewriter &rewriter) {
  auto inputWidth = op.input().getType().cast<IntType>().getWidthOrSentinel();
  if (inputWidth == -1)
    return failure();

  // If we know the input width, we can canonicalize this into a BitsPrimOp.
  unsigned keepAmount = op.amount();
  if (keepAmount)
    replaceWithBits(op, op.input(), inputWidth - 1, inputWidth - keepAmount,
                    rewriter);
  return success();
}

OpFoldResult MuxPrimOp::fold(ArrayRef<Attribute> operands) {
  APInt value;

  /// mux(0/1, x, y) -> x or y
  if (matchPattern(sel(), m_FConstant(value))) {
    if (value.isNullValue() && low().getType() == getType())
      return low();
    if (!value.isNullValue() && high().getType() == getType())
      return high();
  }

  // mux(cond, x, x) -> x
  if (high() == low())
    return high();

  // mux(cond, x, invalid) -> x
  // mux(cond, invalid, x) -> x
  if (high().getDefiningOp<InvalidValuePrimOp>())
    return low();
  if (low().getDefiningOp<InvalidValuePrimOp>())
    return high();

  // mux(cond, x, cst)
  if (matchPattern(low(), m_FConstant(value))) {
    APInt c1;
    // mux(cond, c1, c2)
    if (matchPattern(high(), m_FConstant(c1))) {
      // mux(cond, 1, 0) -> cond
      if (c1.isOneValue() && value.isNullValue() &&
          getType() == sel().getType())
        return sel();

      // TODO: x ? ~0 : 0 -> sext(x)
      // TODO: "x ? c1 : c2" -> many tricks
    }
    // TODO: "x ? a : 0" -> sext(x) & a
  }

  // TODO: "x ? c1 : y" -> "~x ? y : c1"

  return {};
}

OpFoldResult PadPrimOp::fold(ArrayRef<Attribute> operands) {
  auto input = this->input();

  // pad(x) -> x  if the width doesn't change.
  if (input.getType() == getType())
    return input;

  // Need to know the input width.
  auto inputType = input.getType().cast<IntType>();
  int32_t width = inputType.getWidthOrSentinel();
  if (width == -1)
    return {};

  // Constant fold.
  APInt value;
  if (matchPattern(input, m_FConstant(value))) {
    auto destWidth = getType().getWidthOrSentinel();
    if (destWidth == -1)
      return {};

    if (inputType.isSigned())
      return getIntAttr(value.sext(destWidth), getContext());
    return getIntAttr(value.zext(destWidth), getContext());
  }

  return {};
}

OpFoldResult ShlPrimOp::fold(ArrayRef<Attribute> operands) {
  auto input = this->input();
  auto inputType = input.getType().cast<IntType>();
  int shiftAmount = amount();

  // shl(x, 0) -> x
  if (shiftAmount == 0)
    return input;

  // Constant fold.
  APInt value;
  if (matchPattern(input, m_FConstant(value))) {
    auto inputWidth = inputType.getWidthOrSentinel();
    if (inputWidth != -1) {
      auto resultWidth = inputWidth + shiftAmount;
      shiftAmount = std::min(shiftAmount, resultWidth);
      return getIntAttr(value.zext(resultWidth).shl(shiftAmount), getContext());
    }
  }
  return {};
}

OpFoldResult ShrPrimOp::fold(ArrayRef<Attribute> operands) {
  auto input = this->input();
  auto inputType = input.getType().cast<IntType>();
  int shiftAmount = amount();

  // shl(x, 0) -> x
  if (shiftAmount == 0)
    return input;

  auto inputWidth = inputType.getWidthOrSentinel();
  if (inputWidth == -1)
    return {};

  // shr(x, cst) where cst is all of x's bits and x is unsigned is 0.
  // If x is signed, it is the sign bit.
  if (shiftAmount >= inputWidth && inputType.isUnsigned())
    return getIntAttr(APInt(1, 0), getContext());

  // Constant fold.
  APInt value;
  if (matchPattern(input, m_FConstant(value))) {
    if (!inputType.isSigned())
      value = value.lshr(std::min(shiftAmount, inputWidth));
    else
      value = value.ashr(std::min(shiftAmount, inputWidth - 1));
    auto resultWidth = std::max(inputWidth - shiftAmount, 1);
    return getIntAttr(value.truncOrSelf(resultWidth), getContext());
  }
  return {};
}

LogicalResult ShrPrimOp::canonicalize(ShrPrimOp op, PatternRewriter &rewriter) {
  auto inputWidth = op.input().getType().cast<IntType>().getWidthOrSentinel();
  if (inputWidth == -1)
    return failure();

  // If we know the input width, we can canonicalize this into a BitsPrimOp.
  unsigned shiftAmount = op.amount();
  if (int(shiftAmount) >= inputWidth) {
    // shift(x, 32) => 0 when x has 32 bits.  This is handled by fold().
    if (op.getType().isUnsigned())
      return failure();

    // Shifting a signed value by the full width is actually taking the
    // sign bit. If the shift amount is greater than the input width, it
    // is equivalent to shifting by the input width.
    shiftAmount = inputWidth - 1;
  }

  replaceWithBits(op, op.input(), inputWidth - 1, shiftAmount, rewriter);
  return success();
}

LogicalResult TailPrimOp::canonicalize(TailPrimOp op,
                                       PatternRewriter &rewriter) {
  auto inputWidth = op.input().getType().cast<IntType>().getWidthOrSentinel();
  if (inputWidth == -1)
    return failure();

  // If we know the input width, we can canonicalize this into a BitsPrimOp.
  unsigned dropAmount = op.amount();
  if (dropAmount != unsigned(inputWidth))
    replaceWithBits(op, op.input(), inputWidth - dropAmount - 1, 0, rewriter);
  return success();
}

//===----------------------------------------------------------------------===//
// Declarations
//===----------------------------------------------------------------------===//

/// Scan all the uses of the specified value, checking to see if there is
/// exactly one connect that sets the value as its destination.  This returns
/// the operation if found and if all the other users are "reads" from the
/// value.
static bool isOnlyConnectToValue(ConnectOp connect, Value value) {
  for (Operation *user : value.getUsers()) {
    // If we see a partial connect or attach, just conservatively fail.
    if (isa<PartialConnectOp>(user) || isa<AttachOp>(user))
      return {};

    if (auto aConnect = dyn_cast<ConnectOp>(user)) {
      if (aConnect.dest() == value && aConnect != connect)
        return false;
    }
  }
  return true;
}

// Forward simple values through wire's and reg's.
static LogicalResult foldSingleSetConnect(ConnectOp op,
                                          PatternRewriter &rewriter) {
  //
  // While we can do this for nearly all wires, we currently limit it to simple
  // things.
  Operation *connectedDecl = op.dest().getDefiningOp();
  if (!connectedDecl)
    return failure();

  // Only support wire and reg for now.
  if (!isa<WireOp>(connectedDecl) && !isa<RegOp>(connectedDecl))
    return failure();

  // Only forward if the types exactly match and there is one connect.
  if (op.dest().getType() != op.src().getType() ||
      !isOnlyConnectToValue(op, op.dest()))
    return failure();

  // Only do this if the connectee and the declaration are in the same block.
  auto *declBlock = connectedDecl->getBlock();
  auto *srcValueOp = op.src().getDefiningOp();
  if (!srcValueOp) {
    // Ports are ok for wires but not registers.
    if (!isa<WireOp>(connectedDecl))
      return failure();

  } else {
    // Constants/invalids in the same block are ok to forward, even through
    // reg's since the clocking doesn't matter for constants.
    if (!isa<ConstantOp>(srcValueOp) && !isa<InvalidValuePrimOp>(srcValueOp))
      return failure();
    if (srcValueOp->getBlock() != declBlock)
      return failure();
  }

  // Ok, we know we are doing the transformation.

  // Make sure the constant dominates all users.
  if (srcValueOp && srcValueOp != &declBlock->front())
    srcValueOp->moveBefore(&declBlock->front());

  // Remove the connect.
  rewriter.eraseOp(op);

  // Replace all things *using* the decl with the constant/port, and
  // remove the declaration.
  rewriter.replaceOp(connectedDecl, op.src());
  return success();
}

LogicalResult ConnectOp::canonicalize(ConnectOp op, PatternRewriter &rewriter) {
  // TODO: Canonicalize towards explicit extensions and flips here.

  // If there is a simple value connected to a foldable decl like a wire or reg,
  // see if we can eliminate the decl.
  if (succeeded(foldSingleSetConnect(op, rewriter)))
    return success();

  return failure();
}

//===----------------------------------------------------------------------===//
// Conversions
//===----------------------------------------------------------------------===//

OpFoldResult StdIntCastOp::fold(ArrayRef<Attribute> operands) {
  if (auto castInput =
          dyn_cast_or_null<StdIntCastOp>(getOperand().getDefiningOp()))
    if (castInput.getOperand().getType() == getType())
      return castInput.getOperand();

  return {};
}

OpFoldResult AnalogInOutCastOp::fold(ArrayRef<Attribute> operands) {
  if (auto castInput =
          dyn_cast_or_null<AnalogInOutCastOp>(getOperand().getDefiningOp()))
    if (castInput.getOperand().getType() == getType())
      return castInput.getOperand();

  return {};
}

OpFoldResult AsPassivePrimOp::fold(ArrayRef<Attribute> operands) {
  // If the input is already passive, then we don't need a conversion.
  if (getOperand().getType() == getType())
    return getOperand();

  if (auto castInput =
          dyn_cast_or_null<AsNonPassivePrimOp>(getOperand().getDefiningOp()))
    if (castInput.getOperand().getType() == getType())
      return castInput.getOperand();

  return {};
}

OpFoldResult AsNonPassivePrimOp::fold(ArrayRef<Attribute> operands) {
  if (auto castInput =
          dyn_cast_or_null<AsPassivePrimOp>(getOperand().getDefiningOp()))
    if (castInput.getOperand().getType() == getType())
      return castInput.getOperand();

  return {};
}

//===----------------------------------------------------------------------===//
// Statements
//===----------------------------------------------------------------------===//

/// If the specified value has an AttachOp user strictly dominating by
/// "dominatingAttach" then return it.
static AttachOp getDominatingAttachUser(Value value, AttachOp dominatedAttach) {
  for (auto *user : value.getUsers()) {
    auto attach = dyn_cast<AttachOp>(user);
    if (!attach || attach == dominatedAttach)
      continue;
    if (attach->isBeforeInBlock(dominatedAttach))
      return attach;
  }
  return {};
}

LogicalResult AttachOp::canonicalize(AttachOp op, PatternRewriter &rewriter) {
  // Single operand attaches are a noop.
  if (op.getNumOperands() <= 1) {
    rewriter.eraseOp(op);
    return success();
  }

  for (auto operand : op.getOperands()) {
    // Check to see if any of our operands has other attaches to it:
    //    attach x, y
    //      ...
    //    attach x, z
    // If so, we can merge these into "attach x, y, z".
    if (auto attach = getDominatingAttachUser(operand, op)) {
      SmallVector<Value> newOperands(op.getOperands());
      for (auto newOperand : attach.getOperands())
        if (newOperand != operand) // Don't add operand twice.
          newOperands.push_back(newOperand);
      rewriter.create<AttachOp>(op->getLoc(), newOperands);
      rewriter.eraseOp(attach);
      rewriter.eraseOp(op);
      return success();
    }

    // If this wire is *only* used by an attach then we can just delete
    // it.
    // TODO: May need to be sensitive to "don't touch" or other
    // annotations.
    if (auto wire = dyn_cast_or_null<WireOp>(operand.getDefiningOp())) {
      if (wire->hasOneUse()) {
        SmallVector<Value> newOperands;
        for (auto newOperand : op.getOperands())
          if (newOperand != operand) // Don't the add wire.
            newOperands.push_back(newOperand);

        rewriter.create<AttachOp>(op->getLoc(), newOperands);
        rewriter.eraseOp(op);
        rewriter.eraseOp(wire);
        return success();
      }
    }
  }
  return failure();
}

LogicalResult PartialConnectOp::canonicalize(PartialConnectOp op,
                                             PatternRewriter &rewriter) {
  // If a partial connect exists from a longer int to a shorter int, simplify
  // to a truncation and connect.
  auto destType =
      op.getOperand(0).getType().cast<FIRRTLType>().getPassiveType();
  auto srcType = op.getOperand(1).getType().cast<FIRRTLType>();
  if (destType == srcType)
    return failure();

  auto srcWidth = srcType.getBitWidthOrSentinel();
  auto destWidth = destType.getBitWidthOrSentinel();

  if (destType.isa<IntType>() && srcType.isa<IntType>() && srcWidth > 0 &&
      destWidth > 0 && destWidth < srcWidth) {
    auto shortened = rewriter.createOrFold<TailPrimOp>(
        op.getLoc(), destType, op.getOperand(1), srcWidth - destWidth);
    rewriter.create<ConnectOp>(op.getLoc(), op.getOperand(0), shortened);
    rewriter.eraseOp(op);
    return success();
  }
  return failure();
<<<<<<< HEAD
}

void PartialConnectOp::getCanonicalizationPatterns(RewritePatternSet &results,
                                                   MLIRContext *context) {
  addCanonicalizerMethod<PartialConnectOp>(results, context);
}

LogicalResult MemOp::canonicalize(MemOp op,
                                             PatternRewriter &rewriter) {
  // If memory has known, but zero width, eliminate it.  LowerTypes is run before this, so we can't leave structs sitting around.  Thus we must do the recursion to fix up the ports.
  if (op.getDataType().getBitWidthOrSentinel() != 0) 
    return failure();
  for (auto port : op->getResults()) {
    for (auto user : port.getUsers()) {
      SubfieldOp sfop = cast<SubfieldOp>(user);
      if (sfop.getType().isa<FlipType>()) {
        //Inputs to the memory.  Delete the connect driving the subfield.  Since this came from a memory, there should only be connects as users.
        for (auto user2 : sfop->getUsers()) {
          assert(isa<ConnectOp>(user2) || isa<PartialConnectOp>(user2));
          rewriter.eraseOp(user2);
        }
        rewriter.eraseOp(sfop);
      } else {
        //Outputs from the memory, replace with a constant
        rewriter.replaceOpWithNewOp<ConstantOp>(sfop, sfop.getType().cast<IntType>(), APInt());
      }
    }
  }
  rewriter.eraseOp(op);
  return success();
}

void MemOp::getCanonicalizationPatterns(RewritePatternSet &results,
                                                   MLIRContext *context) {
  addCanonicalizerMethod<MemOp>(results, context);
=======
>>>>>>> 2864cf79
}<|MERGE_RESOLUTION|>--- conflicted
+++ resolved
@@ -996,12 +996,6 @@
     return success();
   }
   return failure();
-<<<<<<< HEAD
-}
-
-void PartialConnectOp::getCanonicalizationPatterns(RewritePatternSet &results,
-                                                   MLIRContext *context) {
-  addCanonicalizerMethod<PartialConnectOp>(results, context);
 }
 
 LogicalResult MemOp::canonicalize(MemOp op,
@@ -1027,11 +1021,4 @@
   }
   rewriter.eraseOp(op);
   return success();
-}
-
-void MemOp::getCanonicalizationPatterns(RewritePatternSet &results,
-                                                   MLIRContext *context) {
-  addCanonicalizerMethod<MemOp>(results, context);
-=======
->>>>>>> 2864cf79
 }